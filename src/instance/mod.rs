//! The `wasmer.Instance` Python object to build WebAssembly instances.
//!
//! The `Instance` class has the following declaration:
//!
//! * The constructor reads bytes from its first parameter, and it
//!   expects those bytes to represent a valid WebAssembly module,
//! * The `exports` getter, to get exported functions from the
//!   WebAssembly module, e.g. `instance.exports.sum(1, 2)` to call the
//!   exported function `sum` with arguments `1` and `2`,
//! * The `memory` getter, to get the exported memory (if any) from
//!   the WebAssembly module, .e.g. `instance.memory.uint8_view()`, see
//!   the `wasmer.Memory` class.

pub(crate) mod exports;
pub(crate) mod globals;
pub(crate) mod inspect;

use crate::{
    import::ImportObject, instance::exports::ExportedFunctions, instance::globals::ExportedGlobals,
    memory::Memory,
};
use pyo3::{
    exceptions::RuntimeError,
    prelude::*,
    pycell::PyCell,
    types::{PyAny, PyBytes, PyDict},
    PyObject, Python,
};
use std::{collections::HashMap, rc::Rc};
use wasmer_runtime::{self as runtime, Export};

#[pyclass]
#[text_signature = "(bytes, imported_functions={})"]
/// `Instance` is a Python class that represents a WebAssembly instance.
///
/// # Examples
///
/// ```python
/// from wasmer import Instance
///
/// instance = Instance(wasm_bytes)
/// ```
pub struct Instance {
    pub(crate) instance: Rc<runtime::Instance>,

    /// All WebAssembly exported functions represented by an
    /// `ExportedFunctions` object.
    pub(crate) exports: Py<ExportedFunctions>,

    /// The WebAssembly exported memory represented by a `Memory`
    /// object.
    pub(crate) memory: Option<Py<Memory>>,

    /// All WebAssembly exported globals represented by an
    /// `ExportedGlobals` object.
    pub(crate) globals: Py<ExportedGlobals>,

    exports_index_to_name: Option<HashMap<usize, String>>,
}

impl Instance {
    pub(crate) fn inner_new(
        instance: Rc<runtime::Instance>,
        exports: Py<ExportedFunctions>,
        memory: Option<Py<Memory>>,
        globals: Py<ExportedGlobals>,
    ) -> Self {
        Self {
            instance,
            exports,
            memory,
            globals,
            exports_index_to_name: None,
        }
    }
}

#[pymethods]
/// Implement methods on the `Instance` Python class.
impl Instance {
    /// The constructor instantiates a new WebAssembly instance based
    /// on WebAssembly bytes (represented by the Python bytes type).
    #[new]
<<<<<<< HEAD
    #[args(import_object = "PyDict::new(_py).as_ref()")]
    fn new(py: Python, bytes: &PyAny, import_object: &'static PyAny) -> PyResult<Self> {
=======
    #[args(imported_functions = "PyDict::new(_py)")]
    fn new(py: Python, bytes: &PyAny, imported_functions: &PyDict) -> PyResult<Self> {
>>>>>>> d057d2a4
        // Read the bytes.
        let bytes = bytes.downcast::<PyBytes>()?.as_bytes();

        // Compile the module.
        let module = runtime::compile(bytes).map_err(|error| {
            RuntimeError::py_err(format!("Failed to compile the module:\n    {}", error))
        })?;

<<<<<<< HEAD
        // Instantiate the WebAssembly module, with an import object.
        let instance = if let Ok(import_object) = import_object.downcast::<PyCell<ImportObject>>() {
            let import_object = import_object.borrow();

            module.instantiate(&(*import_object).inner)
        } else if let Ok(imported_functions) = import_object.downcast::<PyDict>() {
            let module = Rc::new(module);
            let mut import_object = ImportObject::new(module.clone());
            import_object.extend_with_pydict(&py, imported_functions)?;

            module.instantiate(&import_object.inner)
        } else {
            return Err(RuntimeError::py_err(
                "The `imported_functions` parameter contains an unknown value. Python dictionnaries or `wasmer.ImportObject` are the only supported values.".to_string()
            ));
=======
        let (import_object, host_function_references) =
            build_import_object(py, &module, imported_functions)?;

        // Instantiate the WebAssembly module.
        let instance = match module.instantiate(&import_object) {
            Ok(instance) => Rc::new(instance),
            Err(e) => {
                return Err(RuntimeError::py_err(format!(
                    "Failed to instantiate the module:\n    {}",
                    e
                )))
            }
>>>>>>> d057d2a4
        };

        let instance = instance.map(|i| Rc::new(i)).map_err(|e| {
            RuntimeError::py_err(format!("Failed to instantiate the module:\n    {}", e))
        })?;

        let exports = instance.exports();

        // Collect the exported functions, globals and memory from the
        // WebAssembly module.
        let mut exported_functions = Vec::new();
        let mut exported_globals = Vec::new();
        let mut exported_memory = None;

        for (export_name, export) in exports {
            match export {
                Export::Function { .. } => exported_functions.push(export_name),
                Export::Global(global) => exported_globals.push((export_name, Rc::new(global))),
                Export::Memory(memory) if exported_memory.is_none() => {
                    exported_memory = Some(Rc::new(memory))
                }
                _ => (),
            }
        }

        Ok(Self::inner_new(
            instance.clone(),
            Py::new(
                py,
                ExportedFunctions {
                    instance: instance.clone(),
                    functions: exported_functions,
                },
            )?,
            match exported_memory {
                Some(memory) => Some(Py::new(py, Memory { memory })?),
                None => None,
            },
            Py::new(
                py,
                ExportedGlobals {
                    globals: exported_globals,
                },
            )?,
        ))
    }

    /// The `exports` getter.
    #[getter]
    fn exports(&self) -> &Py<ExportedFunctions> {
        &self.exports
    }

    /// The `memory` getter.
    #[getter]
    fn memory(&self, py: Python) -> PyResult<PyObject> {
        match &self.memory {
            Some(memory) => Ok(memory.into_py(py)),
            None => Ok(py.None()),
        }
    }

    /// The `globals` getter.
    #[getter]
    fn globals(&self) -> &Py<ExportedGlobals> {
        &self.globals
    }

    /// Find the export _name_ associated to an index if it is valid.
    #[text_signature = "($self, index)"]
    fn resolve_exported_function(&mut self, py: Python, index: usize) -> PyResult<String> {
        match &self.exports_index_to_name {
            Some(exports_index_to_name) => {
                exports_index_to_name.get(&index).cloned().ok_or_else(|| {
                    RuntimeError::py_err(format!("Function at index `{}` does not exist.", index))
                })
            }

            None => {
                self.exports_index_to_name = Some(
                    self.instance
                        .exports()
                        .filter(|(_, export)| match export {
                            Export::Function { .. } => true,
                            _ => false,
                        })
                        .map(|(name, _)| (self.instance.resolve_func(&name).unwrap(), name.clone()))
                        .collect(),
                );

                self.resolve_exported_function(py, index)
            }
        }
    }
}<|MERGE_RESOLUTION|>--- conflicted
+++ resolved
@@ -81,13 +81,8 @@
     /// The constructor instantiates a new WebAssembly instance based
     /// on WebAssembly bytes (represented by the Python bytes type).
     #[new]
-<<<<<<< HEAD
-    #[args(import_object = "PyDict::new(_py).as_ref()")]
-    fn new(py: Python, bytes: &PyAny, import_object: &'static PyAny) -> PyResult<Self> {
-=======
-    #[args(imported_functions = "PyDict::new(_py)")]
-    fn new(py: Python, bytes: &PyAny, imported_functions: &PyDict) -> PyResult<Self> {
->>>>>>> d057d2a4
+    #[args(imported_functions = "PyDict::new(_py).as_ref()")]
+    fn new(py: Python, bytes: &PyAny, import_object: &PyAny) -> PyResult<Self> {
         // Read the bytes.
         let bytes = bytes.downcast::<PyBytes>()?.as_bytes();
 
@@ -96,7 +91,6 @@
             RuntimeError::py_err(format!("Failed to compile the module:\n    {}", error))
         })?;
 
-<<<<<<< HEAD
         // Instantiate the WebAssembly module, with an import object.
         let instance = if let Ok(import_object) = import_object.downcast::<PyCell<ImportObject>>() {
             let import_object = import_object.borrow();
@@ -105,30 +99,16 @@
         } else if let Ok(imported_functions) = import_object.downcast::<PyDict>() {
             let module = Rc::new(module);
             let mut import_object = ImportObject::new(module.clone());
-            import_object.extend_with_pydict(&py, imported_functions)?;
+            import_object.extend_with_pydict(py, imported_functions)?;
 
             module.instantiate(&import_object.inner)
         } else {
             return Err(RuntimeError::py_err(
                 "The `imported_functions` parameter contains an unknown value. Python dictionnaries or `wasmer.ImportObject` are the only supported values.".to_string()
             ));
-=======
-        let (import_object, host_function_references) =
-            build_import_object(py, &module, imported_functions)?;
-
-        // Instantiate the WebAssembly module.
-        let instance = match module.instantiate(&import_object) {
-            Ok(instance) => Rc::new(instance),
-            Err(e) => {
-                return Err(RuntimeError::py_err(format!(
-                    "Failed to instantiate the module:\n    {}",
-                    e
-                )))
-            }
->>>>>>> d057d2a4
         };
 
-        let instance = instance.map(|i| Rc::new(i)).map_err(|e| {
+        let instance = instance.map(Rc::new).map_err(|e| {
             RuntimeError::py_err(format!("Failed to instantiate the module:\n    {}", e))
         })?;
 
